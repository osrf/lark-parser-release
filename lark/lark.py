from __future__ import absolute_import

import os
import time
from collections import defaultdict
from io import open

from .utils import STRING_TYPE
from .load_grammar import load_grammar
from .tree import Tree
from .common import LexerConf, ParserConf

from .lexer import Lexer, TraditionalLexer
from .parse_tree_builder import ParseTreeBuilder
from .parser_frontends import get_frontend


class LarkOptions(object):
    """Specifies the options for Lark

    """
    OPTIONS_DOC = """
        parser - Decides which parser engine to use, "earley" or "lalr". (Default: "earley")
                 Note: "lalr" requires a lexer

        lexer - Decides whether or not to use a lexer stage
            "standard": Use a standard lexer
            "contextual": Stronger lexer (only works with parser="lalr")
            "dynamic": Flexible and powerful (only with parser="earley")
            "dynamic_complete": Same as dynamic, but tries *every* variation
                                of tokenizing possible. (only with parser="earley")
            "auto" (default): Choose for me based on grammar and parser

        ambiguity - Decides how to handle ambiguity in the parse. Only relevant if parser="earley"
            "resolve": The parser will automatically choose the simplest derivation
                       (it chooses consistently: greedy for tokens, non-greedy for rules)
            "explicit": The parser will return all derivations wrapped in "_ambig" tree nodes (i.e. a forest).

        transformer - Applies the transformer to every parse tree
        debug - Affects verbosity (default: False)
        keep_all_tokens - Don't automagically remove "punctuation" tokens (default: False)
        cache_grammar - Cache the Lark grammar (Default: False)
        postlex - Lexer post-processing (Default: None) Only works with the standard and contextual lexers.
        start - The start symbol (Default: start)
        profile - Measure run-time usage in Lark. Read results from the profiler proprety (Default: False)
        priority - How priorities should be evaluated - auto, none, normal, invert (Default: auto)
        propagate_positions - Propagates [line, column, end_line, end_column] attributes into all tree branches.
        lexer_callbacks - Dictionary of callbacks for the lexer. May alter tokens during lexing. Use with caution.
        maybe_placeholders - Experimental feature. Instead of omitting optional rules (i.e. rule?), replace them with None
    """
    if __doc__:
        __doc__ += OPTIONS_DOC

    def __init__(self, options_dict):
        o = dict(options_dict)

        self.debug = bool(o.pop('debug', False))
        self.keep_all_tokens = bool(o.pop('keep_all_tokens', False))
        self.tree_class = o.pop('tree_class', Tree)
        self.cache_grammar = o.pop('cache_grammar', False)
        self.postlex = o.pop('postlex', None)
        self.parser = o.pop('parser', 'earley')
        self.lexer = o.pop('lexer', 'auto')
        self.transformer = o.pop('transformer', None)
        self.start = o.pop('start', 'start')
        self.profile = o.pop('profile', False)
        self.priority = o.pop('priority', 'auto')
        self.ambiguity = o.pop('ambiguity', 'auto')
        self.propagate_positions = o.pop('propagate_positions', False)
        self.lexer_callbacks = o.pop('lexer_callbacks', {})
        self.maybe_placeholders = o.pop('maybe_placeholders', False)

        assert self.parser in ('earley', 'lalr', 'cyk', None)

        if self.parser == 'earley' and self.transformer:
            raise ValueError('Cannot specify an embedded transformer when using the Earley algorithm.'
                             'Please use your transformer on the resulting parse tree, or use a different algorithm (i.e. LALR)')

        if o:
            raise ValueError("Unknown options: %s" % o.keys())


class Profiler:
    def __init__(self):
        self.total_time = defaultdict(float)
        self.cur_section = '__init__'
        self.last_enter_time = time.time()

    def enter_section(self, name):
        cur_time = time.time()
        self.total_time[self.cur_section] += cur_time - self.last_enter_time
        self.last_enter_time = cur_time
        self.cur_section = name

    def make_wrapper(self, name, f):
        def wrapper(*args, **kwargs):
            last_section = self.cur_section
            self.enter_section(name)
            try:
                return f(*args, **kwargs)
            finally:
                self.enter_section(last_section)

        return wrapper


class Lark:
    def __init__(self, grammar, **options):
        """
            grammar : a string or file-object containing the grammar spec (using Lark's ebnf syntax)
            options : a dictionary controlling various aspects of Lark.
        """
        self.options = LarkOptions(options)

        # Some, but not all file-like objects have a 'name' attribute
        try:
            self.source = grammar.name
        except AttributeError:
            self.source = '<string>'

        # Drain file-like objects to get their contents
        try:
            read = grammar.read
        except AttributeError:
            pass
        else:
            grammar = read()

        assert isinstance(grammar, STRING_TYPE)

        if self.options.cache_grammar:
            raise NotImplementedError("Not available yet")

        assert not self.options.profile, "Feature temporarily disabled"
        self.profiler = Profiler() if self.options.profile else None

        if self.options.lexer == 'auto':
            if self.options.parser == 'lalr':
                self.options.lexer = 'contextual'
            elif self.options.parser == 'earley':
                self.options.lexer = 'dynamic'
            elif self.options.parser == 'cyk':
                self.options.lexer = 'standard'
            else:
                assert False, self.options.parser
        lexer = self.options.lexer
        assert lexer in ('standard', 'contextual', 'dynamic', 'dynamic_complete') or issubclass(lexer, Lexer)

        if self.options.ambiguity == 'auto':
            if self.options.parser == 'earley':
                self.options.ambiguity = 'resolve'
        else:
            disambig_parsers = ['earley', 'cyk']
            assert self.options.parser in disambig_parsers, (
                'Only %s supports disambiguation right now') % ', '.join(disambig_parsers)
<<<<<<< HEAD
        assert self.options.priority in ('auto', 'none', 'normal', 'invert'), 'invalid priority option specified: {}. options are auto, none, normal, invert.'.format(self.options.priority)
=======

>>>>>>> 73ee5bf6
        if self.options.priority == 'auto':
            if self.options.parser in ('earley', 'cyk', ):
                self.options.priority = 'normal'
            elif self.options.parser in ('lalr', ):
<<<<<<< HEAD
                self.options.priority = 'none'
        if self.options.priority in ('invert', 'normal'):
            assert self.options.parser in ('earley', 'cyk'), "priorities are not supported for LALR at this time"
=======
                self.options.priority = None
        elif self.options.priority in ('invert', 'normal'):
            assert self.options.parser in ('earley', 'cyk'), "priorities are not supported for LALR at this time"

        assert self.options.priority in ('auto', None, 'normal', 'invert'), 'invalid priority option specified: {}. options are auto, none, normal, invert.'.format(self.options.priority)
>>>>>>> 73ee5bf6
        assert self.options.ambiguity not in ('resolve__antiscore_sum', ), 'resolve__antiscore_sum has been replaced with the option priority="invert"'
        assert self.options.ambiguity in ('resolve', 'explicit', 'auto', )

        # Parse the grammar file and compose the grammars (TODO)
        self.grammar = load_grammar(grammar, self.source)

        # Compile the EBNF grammar into BNF
        self.terminals, self.rules, self.ignore_tokens = self.grammar.compile()

        # If the user asked to invert the priorities, negate them all here.
        # This replaces the old 'resolve__antiscore_sum' option.
        if self.options.priority == 'invert':
            for rule in self.rules:
                if rule.options and rule.options.priority is not None:
                    rule.options.priority = -rule.options.priority
        # Else, if the user asked to disable priorities, strip them from the
        # rules. This allows the Earley parsers to skip an extra forest walk
        # for improved performance, if you don't need them (or didn't specify any).
<<<<<<< HEAD
        elif self.options.priority == 'none':
=======
        elif self.options.priority == None:
>>>>>>> 73ee5bf6
            for rule in self.rules:
                if rule.options and rule.options.priority is not None:
                    rule.options.priority = None
        self.lexer_conf = LexerConf(self.terminals, self.ignore_tokens, self.options.postlex, self.options.lexer_callbacks)

        if self.options.parser:
            self.parser = self._build_parser()
        elif lexer:
            self.lexer = self._build_lexer()

        if self.profiler: self.profiler.enter_section('outside_lark')

    if __init__.__doc__:
        __init__.__doc__ += "\nOPTIONS:" + LarkOptions.OPTIONS_DOC

    def _build_lexer(self):
        return TraditionalLexer(self.lexer_conf.tokens, ignore=self.lexer_conf.ignore, user_callbacks=self.lexer_conf.callbacks)

    def _build_parser(self):
        self.parser_class = get_frontend(self.options.parser, self.options.lexer)

        self._parse_tree_builder = ParseTreeBuilder(self.rules, self.options.tree_class, self.options.propagate_positions, self.options.keep_all_tokens, self.options.parser!='lalr' and self.options.ambiguity=='explicit', self.options.maybe_placeholders)
        callback = self._parse_tree_builder.create_callback(self.options.transformer)
        if self.profiler:
            for f in dir(callback):
                if not (f.startswith('__') and f.endswith('__')):
                    setattr(callback, f, self.profiler.make_wrapper('transformer', getattr(callback, f)))

        parser_conf = ParserConf(self.rules, callback, self.options.start)

        return self.parser_class(self.lexer_conf, parser_conf, options=self.options)

    @classmethod
    def open(cls, grammar_filename, rel_to=None, **options):
        """Create an instance of Lark with the grammar given by its filename

        If rel_to is provided, the function will find the grammar filename in relation to it.

        Example:

            >>> Lark.open("grammar_file.lark", rel_to=__file__, parser="lalr")
            Lark(...)

        """
        if rel_to:
            basepath = os.path.dirname(rel_to)
            grammar_filename = os.path.join(basepath, grammar_filename)
        with open(grammar_filename, encoding='utf8') as f:
            return cls(f, **options)

    def __repr__(self):
        return 'Lark(open(%r), parser=%r, lexer=%r, ...)' % (self.source, self.options.parser, self.options.lexer)


    def lex(self, text):
        "Only lex (and postlex) the text, without parsing it. Only relevant when lexer='standard'"
        if not hasattr(self, 'lexer'):
            self.lexer = self._build_lexer()
        stream = self.lexer.lex(text)
        if self.options.postlex:
            return self.options.postlex.process(stream)
        return stream

    def parse(self, text):
        "Parse the given text, according to the options provided. Returns a tree, unless specified otherwise."
        return self.parser.parse(text)

        # if self.profiler:
        #     self.profiler.enter_section('lex')
        #     l = list(self.lex(text))
        #     self.profiler.enter_section('parse')
        #     try:
        #         return self.parser.parse(l)
        #     finally:
        #         self.profiler.enter_section('outside_lark')
        # else:
        #     l = list(self.lex(text))
        #     return self.parser.parse(l)<|MERGE_RESOLUTION|>--- conflicted
+++ resolved
@@ -153,26 +153,16 @@
             disambig_parsers = ['earley', 'cyk']
             assert self.options.parser in disambig_parsers, (
                 'Only %s supports disambiguation right now') % ', '.join(disambig_parsers)
-<<<<<<< HEAD
-        assert self.options.priority in ('auto', 'none', 'normal', 'invert'), 'invalid priority option specified: {}. options are auto, none, normal, invert.'.format(self.options.priority)
-=======
-
->>>>>>> 73ee5bf6
+
         if self.options.priority == 'auto':
             if self.options.parser in ('earley', 'cyk', ):
                 self.options.priority = 'normal'
             elif self.options.parser in ('lalr', ):
-<<<<<<< HEAD
-                self.options.priority = 'none'
-        if self.options.priority in ('invert', 'normal'):
-            assert self.options.parser in ('earley', 'cyk'), "priorities are not supported for LALR at this time"
-=======
                 self.options.priority = None
         elif self.options.priority in ('invert', 'normal'):
             assert self.options.parser in ('earley', 'cyk'), "priorities are not supported for LALR at this time"
 
         assert self.options.priority in ('auto', None, 'normal', 'invert'), 'invalid priority option specified: {}. options are auto, none, normal, invert.'.format(self.options.priority)
->>>>>>> 73ee5bf6
         assert self.options.ambiguity not in ('resolve__antiscore_sum', ), 'resolve__antiscore_sum has been replaced with the option priority="invert"'
         assert self.options.ambiguity in ('resolve', 'explicit', 'auto', )
 
@@ -191,11 +181,7 @@
         # Else, if the user asked to disable priorities, strip them from the
         # rules. This allows the Earley parsers to skip an extra forest walk
         # for improved performance, if you don't need them (or didn't specify any).
-<<<<<<< HEAD
-        elif self.options.priority == 'none':
-=======
         elif self.options.priority == None:
->>>>>>> 73ee5bf6
             for rule in self.rules:
                 if rule.options and rule.options.priority is not None:
                     rule.options.priority = None
