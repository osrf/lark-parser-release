"""This module implements an scanerless Earley parser.

The core Earley algorithm used here is based on Elizabeth Scott's implementation, here:
    https://www.sciencedirect.com/science/article/pii/S1571066108001497

That is probably the best reference for understanding the algorithm here.

The Earley parser outputs an SPPF-tree as per that document. The SPPF tree format
is better documented here:
    http://www.bramvandersanden.com/post/2014/06/shared-packed-parse-forest/
"""

<<<<<<< HEAD
from collections import deque, defaultdict
=======
from collections import deque
>>>>>>> 73ee5bf6

from ..visitors import Transformer_InPlace, v_args
from ..exceptions import ParseError, UnexpectedToken
from .grammar_analysis import GrammarAnalyzer
from ..grammar import NonTerminal
from .earley_common import Item, TransitiveItem
from .earley_forest import ForestToTreeVisitor, ForestSumVisitor, SymbolNode, ForestToAmbiguousTreeVisitor

class Parser:
    def __init__(self, parser_conf, term_matcher, resolve_ambiguity=True):
        analysis = GrammarAnalyzer(parser_conf)
        self.parser_conf = parser_conf
        self.resolve_ambiguity = resolve_ambiguity

        self.FIRST = analysis.FIRST
        self.NULLABLE = analysis.NULLABLE
        self.callbacks = {}
        self.predictions = {}

        ## These could be moved to the grammar analyzer. Pre-computing these is *much* faster than
        #  the slow 'isupper' in is_terminal.
        self.TERMINALS = { sym for r in parser_conf.rules for sym in r.expansion if sym.is_term }
        self.NON_TERMINALS = { sym for r in parser_conf.rules for sym in r.expansion if not sym.is_term }

        self.forest_sum_visitor = None
        for rule in parser_conf.rules:
            self.callbacks[rule] = rule.alias if callable(rule.alias) else getattr(parser_conf.callback, rule.alias)
            self.predictions[rule.origin] = [x.rule for x in analysis.expand_rule(rule.origin)]

            ## Detect if any rules have priorities set. If the user specified priority = "none" then
            #  the priorities will be stripped from all rules before they reach us, allowing us to
            #  skip the extra tree walk. We'll also skip this if the user just didn't specify priorities
            #  on any rules.
            if self.forest_sum_visitor is None and rule.options and rule.options.priority is not None:
                self.forest_sum_visitor = ForestSumVisitor()

        if resolve_ambiguity:
            self.forest_tree_visitor = ForestToTreeVisitor(self.callbacks, self.forest_sum_visitor)
        else:
            self.forest_tree_visitor = ForestToAmbiguousTreeVisitor(self.callbacks, self.forest_sum_visitor)
        self.term_matcher = term_matcher


    def predict_and_complete(self, i, to_scan, columns, transitives):
        """The core Earley Predictor and Completer.

        At each stage of the input, we handling any completed items (things
        that matched on the last cycle) and use those to predict what should
        come next in the input stream. The completions and any predicted
        non-terminals are recursively processed until we reach a set of,
        which can be added to the scan list for the next scanner cycle."""
        # Held Completions (H in E.Scotts paper).
        node_cache = {}
        held_completions = {}

        column = columns[i]
        # R (items) = Ei (column.items)
        items = deque(column)
        while items:
            item = items.pop()    # remove an element, A say, from R

            ### The Earley completer
            if item.is_complete:   ### (item.s == string)
                if item.node is None:
                    label = (item.s, item.start, i)
                    item.node = node_cache[label] if label in node_cache else node_cache.setdefault(label, SymbolNode(*label))
                    item.node.add_family(item.s, item.rule, item.start, None, None)

                # create_leo_transitives(item.rule.origin, item.start)

                ###R Joop Leo right recursion Completer
                if item.rule.origin in transitives[item.start]:
                    transitive = transitives[item.start][item.s]
                    if transitive.previous in transitives[transitive.column]:
                        root_transitive = transitives[transitive.column][transitive.previous]
                    else:
                        root_transitive = transitive

                    new_item = Item(transitive.rule, transitive.ptr, transitive.start)
                    label = (root_transitive.s, root_transitive.start, i)
                    new_item.node = node_cache[label] if label in node_cache else node_cache.setdefault(label, SymbolNode(*label))
                    new_item.node.add_path(root_transitive, item.node)
                    if new_item.expect in self.TERMINALS:
                        # Add (B :: aC.B, h, y) to Q
                        to_scan.add(new_item)
                    elif new_item not in column:
                        # Add (B :: aC.B, h, y) to Ei and R
                        column.add(new_item)
                        items.append(new_item)
                ###R Regular Earley completer
                else:
                    # Empty has 0 length. If we complete an empty symbol in a particular
                    # parse step, we need to be able to use that same empty symbol to complete
                    # any predictions that result, that themselves require empty. Avoids
                    # infinite recursion on empty symbols.
                    # held_completions is 'H' in E.Scott's paper.
                    is_empty_item = item.start == i
                    if is_empty_item:
                        held_completions[item.rule.origin] = item.node

                    originators = [originator for originator in columns[item.start] if originator.expect is not None and originator.expect == item.s]
                    for originator in originators:
                        new_item = originator.advance()
                        label = (new_item.s, originator.start, i)
                        new_item.node = node_cache[label] if label in node_cache else node_cache.setdefault(label, SymbolNode(*label))
                        new_item.node.add_family(new_item.s, new_item.rule, i, originator.node, item.node)
                        if new_item.expect in self.TERMINALS:
                            # Add (B :: aC.B, h, y) to Q
                            to_scan.add(new_item)
                        elif new_item not in column:
                            # Add (B :: aC.B, h, y) to Ei and R
                            column.add(new_item)
                            items.append(new_item)

            ### The Earley predictor
            elif item.expect in self.NON_TERMINALS: ### (item.s == lr0)
                new_items = []
                for rule in self.predictions[item.expect]:
                    new_item = Item(rule, 0, i)
                    new_items.append(new_item)
<<<<<<< HEAD

                # Process any held completions (H).
                if item.expect in held_completions:
                    new_item = item.advance()
                    label = (new_item.s, item.start, i)
                    new_item.node = node_cache[label] if label in node_cache else node_cache.setdefault(label, SymbolNode(*label))
                    new_item.node.add_family(new_item.s, new_item.rule, new_item.start, item.node, held_completions[item.expect])
                    new_items.append(new_item)

=======

                # Process any held completions (H).
                if item.expect in held_completions:
                    new_item = item.advance()
                    label = (new_item.s, item.start, i)
                    new_item.node = node_cache[label] if label in node_cache else node_cache.setdefault(label, SymbolNode(*label))
                    new_item.node.add_family(new_item.s, new_item.rule, new_item.start, item.node, held_completions[item.expect])
                    new_items.append(new_item)

>>>>>>> 73ee5bf6
                for new_item in new_items:
                    if new_item.expect in self.TERMINALS:
                        to_scan.add(new_item)
                    elif new_item not in column:
                        column.add(new_item)
                        items.append(new_item)

    def _parse(self, stream, columns, to_scan, start_symbol=None):
        def is_quasi_complete(item):
            if item.is_complete:
                return True

            quasi = item.advance()
            while not quasi.is_complete:
                if quasi.expect not in self.NULLABLE:
                    return False
                if quasi.rule.origin == start_symbol and quasi.expect == start_symbol:
                    return False
                quasi = quasi.advance()
            return True

        def create_leo_transitives(origin, start):
            visited = set()
            to_create = []
            trule = None
            previous = None

            ### Recursively walk backwards through the Earley sets until we find the
            #   first transitive candidate. If this is done continuously, we shouldn't
            #   have to walk more than 1 hop.
            while True:
                if origin in transitives[start]:
                    previous = trule = transitives[start][origin]
                    break

                is_empty_rule = not self.FIRST[origin]
                if is_empty_rule:
                    break

                candidates = [ candidate for candidate in columns[start] if candidate.expect is not None and origin == candidate.expect ]
                if len(candidates) != 1:
                    break
                originator = next(iter(candidates))

                if originator is None or originator in visited:
                    break

                visited.add(originator)
                if not is_quasi_complete(originator):
                    break

                trule = originator.advance()
                if originator.start != start:
                    visited.clear()

                to_create.append((origin, start, originator))
                origin = originator.rule.origin
                start = originator.start

            # If a suitable Transitive candidate is not found, bail.
            if trule is None:
                return

            #### Now walk forwards and create Transitive Items in each set we walked through; and link
            #    each transitive item to the next set forwards.
            while to_create:
                origin, start, originator = to_create.pop()
                titem = None
                if previous is not None:
                        titem = previous.next_titem = TransitiveItem(origin, trule, originator, previous.column)
                else:
                        titem = TransitiveItem(origin, trule, originator, start)
                previous = transitives[start][origin] = titem



        def scan(i, token, to_scan):
            """The core Earley Scanner.

            This is a custom implementation of the scanner that uses the
            Lark lexer to match tokens. The scan list is built by the
            Earley predictor, based on the previously completed tokens.
            This ensures that at each phase of the parse we have a custom
            lexer context, allowing for more complex ambiguities."""
            next_to_scan = set()
            next_set = set()
            columns.append(next_set)
            transitives.append({})
            node_cache = {}

            for item in set(to_scan):
                if match(item.expect, token):
                    new_item = item.advance()
                    label = (new_item.s, new_item.start, i)
                    new_item.node = node_cache[label] if label in node_cache else node_cache.setdefault(label, SymbolNode(*label))
                    new_item.node.add_family(new_item.s, item.rule, new_item.start, item.node, token)

                    if new_item.expect in self.TERMINALS:
                        # add (B ::= Aai+1.B, h, y) to Q'
                        next_to_scan.add(new_item)
                    else:
                        # add (B ::= Aa+1.B, h, y) to Ei+1
                        next_set.add(new_item)

            if not next_set and not next_to_scan:
                expect = {i.expect.name for i in to_scan}
                raise UnexpectedToken(token, expect, considered_rules = set(to_scan))

            return next_to_scan

<<<<<<< HEAD

        # Define parser functions
        match = self.term_matcher

        # Cache for nodes & tokens created in a particular parse step.
        transitives = [{}]

        ## The main Earley loop.
        # Run the Prediction/Completion cycle for any Items in the current Earley set.
        # Completions will be added to the SPPF tree, and predictions will be recursively
        # processed down to terminals/empty nodes to be added to the scanner for the next
        # step.
        i = 0
        for token in stream:
            self.predict_and_complete(i, to_scan, columns, transitives)

            to_scan = scan(i, token, to_scan)
            i += 1

        self.predict_and_complete(i, to_scan, columns, transitives)

=======

        # Define parser functions
        match = self.term_matcher

        # Cache for nodes & tokens created in a particular parse step.
        transitives = [{}]

        ## The main Earley loop.
        # Run the Prediction/Completion cycle for any Items in the current Earley set.
        # Completions will be added to the SPPF tree, and predictions will be recursively
        # processed down to terminals/empty nodes to be added to the scanner for the next
        # step.
        i = 0
        for token in stream:
            self.predict_and_complete(i, to_scan, columns, transitives)

            to_scan = scan(i, token, to_scan)
            i += 1

        self.predict_and_complete(i, to_scan, columns, transitives)

>>>>>>> 73ee5bf6
        ## Column is now the final column in the parse.
        assert i == len(columns)-1

    def parse(self, stream, start_symbol=None):
        start_symbol = NonTerminal(start_symbol or self.parser_conf.start)

        columns = [set()]
        to_scan = set()     # The scan buffer. 'Q' in E.Scott's paper.

        ## Predict for the start_symbol.
        # Add predicted items to the first Earley set (for the predictor) if they
        # result in a non-terminal, or the scanner if they result in a terminal.
        for rule in self.predictions[start_symbol]:
            item = Item(rule, 0, 0)
            if item.expect in self.TERMINALS:
                to_scan.add(item)
            else:
                columns[0].add(item)

        self._parse(stream, columns, to_scan, start_symbol)

        # If the parse was successful, the start
        # symbol should have been completed in the last step of the Earley cycle, and will be in
        # this column. Find the item for the start_symbol, which is the root of the SPPF tree.
        solutions = [n.node for n in columns[-1] if n.is_complete and n.node is not None and n.s == start_symbol and n.start == 0]

        if not solutions:
            expected_tokens = [t.expect for t in to_scan]
            # raise ParseError('Incomplete parse: Could not find a solution to input')
            raise ParseError('Unexpected end of input! Expecting a terminal of: %s' % expected_tokens)
        elif len(solutions) > 1:
            assert False, 'Earley should not generate multiple start symbol items!'

        # Perform our SPPF -> AST conversion using the right ForestVisitor.
<<<<<<< HEAD
        return self.forest_tree_visitor.go(solutions[0])
=======
        return self.forest_tree_visitor.visit(solutions[0])
>>>>>>> 73ee5bf6


class ApplyCallbacks(Transformer_InPlace):
    def __init__(self, postprocess):
        self.postprocess = postprocess

    @v_args(meta=True)
    def drv(self, children, meta):
        return self.postprocess[meta.rule](children)<|MERGE_RESOLUTION|>--- conflicted
+++ resolved
@@ -10,11 +10,7 @@
     http://www.bramvandersanden.com/post/2014/06/shared-packed-parse-forest/
 """
 
-<<<<<<< HEAD
-from collections import deque, defaultdict
-=======
 from collections import deque
->>>>>>> 73ee5bf6
 
 from ..visitors import Transformer_InPlace, v_args
 from ..exceptions import ParseError, UnexpectedToken
@@ -135,7 +131,6 @@
                 for rule in self.predictions[item.expect]:
                     new_item = Item(rule, 0, i)
                     new_items.append(new_item)
-<<<<<<< HEAD
 
                 # Process any held completions (H).
                 if item.expect in held_completions:
@@ -145,17 +140,6 @@
                     new_item.node.add_family(new_item.s, new_item.rule, new_item.start, item.node, held_completions[item.expect])
                     new_items.append(new_item)
 
-=======
-
-                # Process any held completions (H).
-                if item.expect in held_completions:
-                    new_item = item.advance()
-                    label = (new_item.s, item.start, i)
-                    new_item.node = node_cache[label] if label in node_cache else node_cache.setdefault(label, SymbolNode(*label))
-                    new_item.node.add_family(new_item.s, new_item.rule, new_item.start, item.node, held_completions[item.expect])
-                    new_items.append(new_item)
-
->>>>>>> 73ee5bf6
                 for new_item in new_items:
                     if new_item.expect in self.TERMINALS:
                         to_scan.add(new_item)
@@ -266,7 +250,6 @@
 
             return next_to_scan
 
-<<<<<<< HEAD
 
         # Define parser functions
         match = self.term_matcher
@@ -288,29 +271,6 @@
 
         self.predict_and_complete(i, to_scan, columns, transitives)
 
-=======
-
-        # Define parser functions
-        match = self.term_matcher
-
-        # Cache for nodes & tokens created in a particular parse step.
-        transitives = [{}]
-
-        ## The main Earley loop.
-        # Run the Prediction/Completion cycle for any Items in the current Earley set.
-        # Completions will be added to the SPPF tree, and predictions will be recursively
-        # processed down to terminals/empty nodes to be added to the scanner for the next
-        # step.
-        i = 0
-        for token in stream:
-            self.predict_and_complete(i, to_scan, columns, transitives)
-
-            to_scan = scan(i, token, to_scan)
-            i += 1
-
-        self.predict_and_complete(i, to_scan, columns, transitives)
-
->>>>>>> 73ee5bf6
         ## Column is now the final column in the parse.
         assert i == len(columns)-1
 
@@ -345,11 +305,7 @@
             assert False, 'Earley should not generate multiple start symbol items!'
 
         # Perform our SPPF -> AST conversion using the right ForestVisitor.
-<<<<<<< HEAD
-        return self.forest_tree_visitor.go(solutions[0])
-=======
         return self.forest_tree_visitor.visit(solutions[0])
->>>>>>> 73ee5bf6
 
 
 class ApplyCallbacks(Transformer_InPlace):
