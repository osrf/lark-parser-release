""""This module implements an SPPF implementation

This is used as the primary output mechanism for the Earley parser
in order to store complex ambiguities.

Full reference and more details is here:
http://www.bramvandersanden.com/post/2014/06/shared-packed-parse-forest/
"""

from random import randint
<<<<<<< HEAD
from ..tree import Tree
from ..exceptions import ParseError
from ..lexer import Token
from ..utils import Str
from ..grammar import NonTerminal, Terminal, Symbol

from math import isinf
from collections import deque
from operator import attrgetter
from importlib import import_module
=======
from math import isinf
from collections import deque
from operator import attrgetter
from importlib import import_module

from ..tree import Tree
from ..exceptions import ParseError
>>>>>>> 73ee5bf6

class ForestNode(object):
    pass

class SymbolNode(ForestNode):
    """
    A Symbol Node represents a symbol (or Intermediate LR0).

    Symbol nodes are keyed by the symbol (s). For intermediate nodes
    s will be an LR0, stored as a tuple of (rule, ptr). For completed symbol
    nodes, s will be a string representing the non-terminal origin (i.e.
    the left hand side of the rule).

    The children of a Symbol or Intermediate Node will always be Packed Nodes;
    with each Packed Node child representing a single derivation of a production.

    Hence a Symbol Node with a single child is unambiguous.
    """
    __slots__ = ('s', 'start', 'end', '_children', 'paths', 'paths_loaded', 'priority', 'is_intermediate', '_hash')
    def __init__(self, s, start, end):
        self.s = s
        self.start = start
        self.end = end
        self._children = set()
        self.paths = set()
        self.paths_loaded = False

        ### We use inf here as it can be safely negated without resorting to conditionals,
        #   unlike None or float('NaN'), and sorts appropriately.
        self.priority = float('-inf')
        self.is_intermediate = isinstance(s, tuple)
        self._hash = hash((self.s, self.start, self.end))

    def add_family(self, lr0, rule, start, left, right):
        self._children.add(PackedNode(self, lr0, rule, start, left, right))

    def add_path(self, transitive, node):
        self.paths.add((transitive, node))

    def load_paths(self):
        for transitive, node in self.paths:
            if transitive.next_titem is not None:
                vn = SymbolNode(transitive.next_titem.s, transitive.next_titem.start, self.end)
                vn.add_path(transitive.next_titem, node)
                self.add_family(transitive.reduction.rule.origin, transitive.reduction.rule, transitive.reduction.start, transitive.reduction.node, vn)
            else:
                self.add_family(transitive.reduction.rule.origin, transitive.reduction.rule, transitive.reduction.start, transitive.reduction.node, node)
        self.paths_loaded = True

    @property
    def is_ambiguous(self):
        return len(self.children) > 1

    @property
    def children(self):
        if not self.paths_loaded: self.load_paths()
        return sorted(self._children, key=attrgetter('sort_key'))

    def __iter__(self):
        return iter(self._children)

    def __eq__(self, other):
        if not isinstance(other, SymbolNode):
            return False
        return self is other or (type(self.s) == type(other.s) and self.s == other.s and self.start == other.start and self.end is other.end)

    def __hash__(self):
        return self._hash

    def __repr__(self):
        if self.is_intermediate:
            rule = self.s[0]
            ptr = self.s[1]
            before = ( expansion.name for expansion in rule.expansion[:ptr] )
            after = ( expansion.name for expansion in rule.expansion[ptr:] )
            symbol = "{} ::= {}* {}".format(rule.origin.name, ' '.join(before), ' '.join(after))
        else:
            symbol = self.s.name
        return "({}, {}, {}, {})".format(symbol, self.start, self.end, self.priority)

class PackedNode(ForestNode):
    """
    A Packed Node represents a single derivation in a symbol node.
    """
    __slots__ = ('parent', 's', 'rule', 'start', 'left', 'right', 'priority', '_hash')
    def __init__(self, parent, s, rule, start, left, right):
        self.parent = parent
        self.s = s
        self.start = start
        self.rule = rule
        self.left = left
        self.right = right
        self.priority = float('-inf')
        self._hash = hash((self.left, self.right))

    @property
    def is_empty(self):
        return self.left is None and self.right is None

    @property
    def sort_key(self):
        """
        Used to sort PackedNode children of SymbolNodes.
        A SymbolNode has multiple PackedNodes if it matched
        ambiguously. Hence, we use the sort order to identify
        the order in which ambiguous children should be considered.
        """
        return self.is_empty, -self.priority, -self.rule.order

    def __iter__(self):
        return iter([self.left, self.right])

    def __eq__(self, other):
        if not isinstance(other, PackedNode):
            return False
        return self is other or (self.left == other.left and self.right == other.right)

    def __hash__(self):
        return self._hash

    def __repr__(self):
        if isinstance(self.s, tuple):
            rule = self.s[0]
            ptr = self.s[1]
            before = ( expansion.name for expansion in rule.expansion[:ptr] )
            after = ( expansion.name for expansion in rule.expansion[ptr:] )
            symbol = "{} ::= {}* {}".format(rule.origin.name, ' '.join(before), ' '.join(after))
        else:
            symbol = self.s.name
        return "({}, {}, {}, {})".format(symbol, self.start, self.priority, self.rule.order)

class ForestVisitor(object):
    """
    An abstract base class for building forest visitors.

    Use this as a base when you need to walk the forest.
    """
    __slots__ = ['result']

    def visit_token_node(self, node): pass
    def visit_symbol_node_in(self, node): pass
    def visit_symbol_node_out(self, node): pass
    def visit_packed_node_in(self, node): pass
    def visit_packed_node_out(self, node): pass

<<<<<<< HEAD
    def go(self, root):
=======
    def visit(self, root):
>>>>>>> 73ee5bf6
        self.result = None
        # Visiting is a list of IDs of all symbol/intermediate nodes currently in
        # the stack. It serves two purposes: to detect when we 'recurse' in and out
        # of a symbol/intermediate so that we can process both up and down. Also,
        # since the SPPF can have cycles it allows us to detect if we're trying
        # to recurse into a node that's already on the stack (infinite recursion).
        visiting = set()

        # We do not use recursion here to walk the Forest due to the limited
        # stack size in python. Therefore input_stack is essentially our stack.
        input_stack = deque([root])

        # It is much faster to cache these as locals since they are called
        # many times in large parses.
        vpno = getattr(self, 'visit_packed_node_out')
        vpni = getattr(self, 'visit_packed_node_in')
        vsno = getattr(self, 'visit_symbol_node_out')
        vsni = getattr(self, 'visit_symbol_node_in')
        vtn = getattr(self, 'visit_token_node')
        while input_stack:
            current = next(reversed(input_stack))
            try:
                next_node = next(current)
            except StopIteration:
                input_stack.pop()
                continue
            except TypeError:
                ### If the current object is not an iterator, pass through to Token/SymbolNode
                pass
            else:
                if next_node is None:
                    continue

                if id(next_node) in visiting:
                    raise ParseError("Infinite recursion in grammar!")

                input_stack.append(next_node)
                continue

            if not isinstance(current, ForestNode):
                vtn(current)
                input_stack.pop()
                continue

            current_id = id(current)
            if current_id in visiting:
                if isinstance(current, PackedNode):    vpno(current)
                else:                                  vsno(current)
                input_stack.pop()
                visiting.remove(current_id)
                continue
            else:
                visiting.add(current_id)
                if isinstance(current, PackedNode): next_node = vpni(current)
                else:                               next_node = vsni(current)
                if next_node is None:
                    continue

                if id(next_node) in visiting:
                    raise ParseError("Infinite recursion in grammar!")

                input_stack.append(next_node)
                continue

        return self.result

class ForestSumVisitor(ForestVisitor):
    """
    A visitor for prioritizing ambiguous parts of the Forest.

    This visitor is used when support for explicit priorities on
    rules is requested (whether normal, or invert). It walks the
    forest (or subsets thereof) and cascades properties upwards
    from the leaves.

    It would be ideal to do this during parsing, however this would
    require processing each Earley item multiple times. That's
    a big performance drawback; so running a forest walk is the
    lesser of two evils: there can be significantly more Earley
    items created during parsing than there are SPPF nodes in the
    final tree.
    """
    def visit_packed_node_in(self, node):
        return iter([node.left, node.right])

    def visit_symbol_node_in(self, node):
        return iter(node.children)

    def visit_packed_node_out(self, node):
        priority = node.rule.options.priority if not node.parent.is_intermediate and node.rule.options and node.rule.options.priority else 0
        priority += getattr(node.right, 'priority', 0)
        priority += getattr(node.left, 'priority', 0)
        node.priority = priority

    def visit_symbol_node_out(self, node):
        node.priority = max(child.priority for child in node.children)

class ForestToTreeVisitor(ForestVisitor):
    """
    A Forest visitor which converts an SPPF forest to an unambiguous AST.

    The implementation in this visitor walks only the first ambiguous child
    of each symbol node. When it finds an ambiguous symbol node it first
    calls the forest_sum_visitor implementation to sort the children
    into preference order using the algorithms defined there; so the first
    child should always be the highest preference. The forest_sum_visitor
    implementation should be another ForestVisitor which sorts the children
    according to some priority mechanism.
    """
    __slots__ = ['forest_sum_visitor', 'callbacks', 'output_stack']
    def __init__(self, callbacks = None, forest_sum_visitor = None):
        self.forest_sum_visitor = forest_sum_visitor
        self.callbacks = callbacks

<<<<<<< HEAD
    def go(self, root):
        self.output_stack = deque()
        return super(ForestToTreeVisitor, self).go(root)
=======
    def visit(self, root):
        self.output_stack = deque()
        return super(ForestToTreeVisitor, self).visit(root)
>>>>>>> 73ee5bf6

    def visit_token_node(self, node):
        self.output_stack[-1].append(node)

    def visit_symbol_node_in(self, node):
        if self.forest_sum_visitor and node.is_ambiguous and isinf(node.priority):
<<<<<<< HEAD
            self.forest_sum_visitor.go(node)
=======
            self.forest_sum_visitor.visit(node)
>>>>>>> 73ee5bf6
        return next(iter(node.children))

    def visit_packed_node_in(self, node):
        if not node.parent.is_intermediate:
            self.output_stack.append([])
        return iter([node.left, node.right])

    def visit_packed_node_out(self, node):
        if not node.parent.is_intermediate:
            result = self.callbacks[node.rule](self.output_stack.pop())
            if self.output_stack:
                self.output_stack[-1].append(result)
            else:
                self.result = result

class ForestToAmbiguousTreeVisitor(ForestToTreeVisitor):
    """
    A Forest visitor which converts an SPPF forest to an ambiguous AST.

    Because of the fundamental disparity between what can be stored in
    an SPPF and what can be stored in a Tree; this implementation is not
    complete. It correctly deals with ambiguities that occur on symbol nodes only,
    and cannot deal with ambiguities that occur on intermediate nodes.

    Usually, most parsers can be rewritten to avoid intermediate node
    ambiguities. Also, this implementation could be fixed, however
    the code to handle intermediate node ambiguities is messy and
    would not be performant. It is much better not to use this and
    instead to correctly disambiguate the forest and only store unambiguous
    parses in Trees. It is here just to provide some parity with the
    old ambiguity='explicit'.

    This is mainly used by the test framework, to make it simpler to write
    tests ensuring the SPPF contains the right results.
    """
    def __init__(self, callbacks, forest_sum_visitor = ForestSumVisitor):
        super(ForestToAmbiguousTreeVisitor, self).__init__(callbacks, forest_sum_visitor)

    def visit_token_node(self, node):
        self.output_stack[-1].children.append(node)

    def visit_symbol_node_in(self, node):
        if self.forest_sum_visitor and node.is_ambiguous and isinf(node.priority):
<<<<<<< HEAD
            self.forest_sum_visitor.go(node)
=======
            self.forest_sum_visitor.visit(node)
>>>>>>> 73ee5bf6
        if not node.is_intermediate and node.is_ambiguous:
            self.output_stack.append(Tree('_ambig', []))
        return iter(node.children)

    def visit_symbol_node_out(self, node):
        if not node.is_intermediate and node.is_ambiguous:
            result = self.output_stack.pop()
            if self.output_stack:
                self.output_stack[-1].children.append(result)
            else:
                self.result = result

    def visit_packed_node_in(self, node):
        if not node.parent.is_intermediate:
            self.output_stack.append(Tree('drv', []))
        return iter([node.left, node.right])

    def visit_packed_node_out(self, node):
        if not node.parent.is_intermediate:
            result = self.callbacks[node.rule](self.output_stack.pop().children)
            if self.output_stack:
                self.output_stack[-1].children.append(result)
            else:
                self.result = result

class ForestToPyDotVisitor(ForestVisitor):
    """
    A Forest visitor which writes the SPPF to a PNG.

    The SPPF can get really large, really quickly because
    of the amount of meta-data it stores, so this is probably
    only useful for trivial trees and learning how the SPPF
    is structured.
    """
    def __init__(self, rankdir="TB"):
        self.pydot = import_module('pydot')
        self.graph = self.pydot.Dot(graph_type='digraph', rankdir=rankdir)

<<<<<<< HEAD
    def go(self, root, filename):
        super(ForestToPyDotVisitor, self).go(root)
=======
    def visit(self, root, filename):
        super(ForestToPyDotVisitor, self).visit(root)
>>>>>>> 73ee5bf6
        self.graph.write_png(filename)

    def visit_token_node(self, node):
        graph_node_id = str(id(node))
        graph_node_label = "\"{}\"".format(node.value.replace('"', '\\"'))
        graph_node_color = 0x808080
        graph_node_style = "\"filled,rounded\""
        graph_node_shape = "diamond"
        graph_node = self.pydot.Node(graph_node_id, style=graph_node_style, fillcolor="#{:06x}".format(graph_node_color), shape=graph_node_shape, label=graph_node_label)
        self.graph.add_node(graph_node)

    def visit_packed_node_in(self, node):
        graph_node_id = str(id(node))
        graph_node_label = repr(node)
        graph_node_color = 0x808080
        graph_node_style = "filled"
        graph_node_shape = "diamond"
        graph_node = self.pydot.Node(graph_node_id, style=graph_node_style, fillcolor="#{:06x}".format(graph_node_color), shape=graph_node_shape, label=graph_node_label)
        self.graph.add_node(graph_node)
        return iter([node.left, node.right])

    def visit_packed_node_out(self, node):
        graph_node_id = str(id(node))
        graph_node = self.graph.get_node(graph_node_id)[0]
        for child in [node.left, node.right]:
            if child is not None:
                child_graph_node_id = str(id(child))
                child_graph_node = self.graph.get_node(child_graph_node_id)[0]
                self.graph.add_edge(self.pydot.Edge(graph_node, child_graph_node))
            else:
                #### Try and be above the Python object ID range; probably impl. specific, but maybe this is okay.
                child_graph_node_id = str(randint(100000000000000000000000000000,123456789012345678901234567890))
                child_graph_node_style = "invis"
                child_graph_node = self.pydot.Node(child_graph_node_id, style=child_graph_node_style, label="None")
                child_edge_style = "invis"
                self.graph.add_node(child_graph_node)
                self.graph.add_edge(self.pydot.Edge(graph_node, child_graph_node, style=child_edge_style))

    def visit_symbol_node_in(self, node):
        graph_node_id = str(id(node))
        graph_node_label = repr(node)
        graph_node_color = 0x808080
        graph_node_style = "\"filled\""
        if node.is_intermediate:
            graph_node_shape = "ellipse"
        else:
            graph_node_shape = "rectangle"
        graph_node = self.pydot.Node(graph_node_id, style=graph_node_style, fillcolor="#{:06x}".format(graph_node_color), shape=graph_node_shape, label=graph_node_label)
        self.graph.add_node(graph_node)
        return iter(node.children)

    def visit_symbol_node_out(self, node):
        graph_node_id = str(id(node))
        graph_node = self.graph.get_node(graph_node_id)[0]
        for child in node.children:
            child_graph_node_id = str(id(child))
            child_graph_node = self.graph.get_node(child_graph_node_id)[0]
            self.graph.add_edge(self.pydot.Edge(graph_node, child_graph_node))<|MERGE_RESOLUTION|>--- conflicted
+++ resolved
@@ -8,26 +8,13 @@
 """
 
 from random import randint
-<<<<<<< HEAD
-from ..tree import Tree
-from ..exceptions import ParseError
-from ..lexer import Token
-from ..utils import Str
-from ..grammar import NonTerminal, Terminal, Symbol
-
 from math import isinf
 from collections import deque
 from operator import attrgetter
 from importlib import import_module
-=======
-from math import isinf
-from collections import deque
-from operator import attrgetter
-from importlib import import_module
 
 from ..tree import Tree
 from ..exceptions import ParseError
->>>>>>> 73ee5bf6
 
 class ForestNode(object):
     pass
@@ -173,11 +160,7 @@
     def visit_packed_node_in(self, node): pass
     def visit_packed_node_out(self, node): pass
 
-<<<<<<< HEAD
-    def go(self, root):
-=======
     def visit(self, root):
->>>>>>> 73ee5bf6
         self.result = None
         # Visiting is a list of IDs of all symbol/intermediate nodes currently in
         # the stack. It serves two purposes: to detect when we 'recurse' in and out
@@ -292,26 +275,16 @@
         self.forest_sum_visitor = forest_sum_visitor
         self.callbacks = callbacks
 
-<<<<<<< HEAD
-    def go(self, root):
-        self.output_stack = deque()
-        return super(ForestToTreeVisitor, self).go(root)
-=======
     def visit(self, root):
         self.output_stack = deque()
         return super(ForestToTreeVisitor, self).visit(root)
->>>>>>> 73ee5bf6
 
     def visit_token_node(self, node):
         self.output_stack[-1].append(node)
 
     def visit_symbol_node_in(self, node):
         if self.forest_sum_visitor and node.is_ambiguous and isinf(node.priority):
-<<<<<<< HEAD
-            self.forest_sum_visitor.go(node)
-=======
             self.forest_sum_visitor.visit(node)
->>>>>>> 73ee5bf6
         return next(iter(node.children))
 
     def visit_packed_node_in(self, node):
@@ -355,11 +328,7 @@
 
     def visit_symbol_node_in(self, node):
         if self.forest_sum_visitor and node.is_ambiguous and isinf(node.priority):
-<<<<<<< HEAD
-            self.forest_sum_visitor.go(node)
-=======
             self.forest_sum_visitor.visit(node)
->>>>>>> 73ee5bf6
         if not node.is_intermediate and node.is_ambiguous:
             self.output_stack.append(Tree('_ambig', []))
         return iter(node.children)
@@ -398,13 +367,8 @@
         self.pydot = import_module('pydot')
         self.graph = self.pydot.Dot(graph_type='digraph', rankdir=rankdir)
 
-<<<<<<< HEAD
-    def go(self, root, filename):
-        super(ForestToPyDotVisitor, self).go(root)
-=======
     def visit(self, root, filename):
         super(ForestToPyDotVisitor, self).visit(root)
->>>>>>> 73ee5bf6
         self.graph.write_png(filename)
 
     def visit_token_node(self, node):
