--- conflicted
+++ resolved
@@ -176,17 +176,7 @@
 
     def expr(self, rule, op, *args):
         if op.value == '?':
-<<<<<<< HEAD
-            if isinstance(rule, Terminal) and rule.filter_out and not (
-                    self.rule_options and self.rule_options.keep_all_tokens):
-                empty = ST('expansion', [])
-            elif isinstance(rule, NonTerminal) and rule.name.startswith('_'):
-                empty = ST('expansion', [])
-            else:
-                empty = _EMPTY
-=======
             empty = ST('expansion', [])
->>>>>>> 73ee5bf6
             return ST('expansions', [rule, empty])
         elif op.value == '+':
             # a : b c+ d
@@ -532,11 +522,7 @@
 
                 empty_indices = [x==_EMPTY for i, x in enumerate(expansion)]
                 if any(empty_indices):
-<<<<<<< HEAD
-                    exp_options = copy(options) or RuleOptions()
-=======
                     exp_options = copy(options) if options else RuleOptions()
->>>>>>> 73ee5bf6
                     exp_options.empty_indices = empty_indices
                     expansion = [x for x in expansion if x!=_EMPTY]
                 else:
@@ -594,11 +580,7 @@
 
     imported_terms = dict(grammar.term_defs)
     imported_rules = {n:(n,deepcopy(t),o) for n,t,o in grammar.rule_defs}
-<<<<<<< HEAD
-    
-=======
-
->>>>>>> 73ee5bf6
+
     term_defs = []
     rule_defs = []
 
