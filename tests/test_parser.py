--- conflicted
+++ resolved
@@ -21,10 +21,6 @@
 from lark.exceptions import GrammarError, ParseError, UnexpectedToken, UnexpectedInput, UnexpectedCharacters
 from lark.tree import Tree
 from lark.visitors import Transformer
-<<<<<<< HEAD
-from lark.parsers.earley import ApplyCallbacks
-=======
->>>>>>> 73ee5bf6
 
 __path__ = os.path.dirname(__file__)
 def _read(n, *args):
@@ -207,14 +203,10 @@
 
             l = Lark(grammar, parser='earley', lexer=LEXER)
             res = l.parse("aaa")
-<<<<<<< HEAD
-            self.assertEqual(res.children, ['a', 'aa'])
-=======
             self.assertEqual(set(res.children), {'aa', 'a'})
             # XXX TODO fix Earley to maintain correct order
             # i.e. terminals it imitate greedy search for terminals, but lazy search for rules
             # self.assertEqual(res.children, ['aa', 'a'])
->>>>>>> 73ee5bf6
 
         def test_earley4(self):
             grammar = """
@@ -224,15 +216,10 @@
 
             l = Lark(grammar, parser='earley', lexer=LEXER)
             res = l.parse("aaa")
-<<<<<<< HEAD
-#            print(res.pretty())
-            self.assertEqual(res.children, ['aaa'])
-=======
             assert set(res.children) == {'aa', 'a'} or res.children == ['aaa']
             # XXX TODO fix Earley to maintain correct order
             # i.e. terminals it imitate greedy search for terminals, but lazy search for rules
             # self.assertEqual(res.children, ['aaa'])
->>>>>>> 73ee5bf6
 
         def test_earley_repeating_empty(self):
             # This was a sneaky bug!
@@ -262,10 +249,6 @@
 
             parser = Lark(grammar, parser='earley', lexer=LEXER, ambiguity='explicit')
             ambig_tree = parser.parse('ab')
-<<<<<<< HEAD
-            # print(ambig_tree.pretty())
-=======
->>>>>>> 73ee5bf6
             self.assertEqual( ambig_tree.data, '_ambig')
             self.assertEqual( len(ambig_tree.children), 2)
 
@@ -281,11 +264,6 @@
             """
             l = Lark(grammar, parser='earley', ambiguity='explicit', lexer=LEXER)
             ambig_tree = l.parse('cde')
-<<<<<<< HEAD
-            # print(ambig_tree.pretty())
-#            tree = ApplyCallbacks(l.parser.parser.postprocess).transform(ambig_tree)
-=======
->>>>>>> 73ee5bf6
 
             assert ambig_tree.data == '_ambig', ambig_tree
             assert len(ambig_tree.children) == 2
@@ -330,10 +308,6 @@
             """
             parser = Lark(grammar, ambiguity='explicit', lexer=LEXER)
             tree = parser.parse('fruit flies like bananas')
-<<<<<<< HEAD
-#            tree = ApplyCallbacks(parser.parser.parser.postprocess).transform(ambig_tree)
-=======
->>>>>>> 73ee5bf6
 
             expected = Tree('_ambig', [
                     Tree('comparative', [
@@ -364,10 +338,6 @@
 
             parser = _Lark(grammar, start='start', ambiguity='explicit')
             tree = parser.parse(text)
-<<<<<<< HEAD
-#            print(tree.pretty())
-=======
->>>>>>> 73ee5bf6
             self.assertEqual(tree.data, '_ambig')
 
             combinations = {tuple(str(s) for s in t.children) for t in tree.children}
@@ -1200,7 +1170,6 @@
 
             l = Lark(grammar, priority="invert")
             res = l.parse('abba')
-#            print(res.pretty())
             self.assertEqual(''.join(child.data for child in res.children), 'indirection')
 
             grammar = """
@@ -1402,18 +1371,6 @@
         @unittest.skipIf(PARSER=='cyk', "Empty rules")
         def test_maybe_placeholders(self):
             # Anonymous tokens shouldn't count
-<<<<<<< HEAD
-            p = _Lark("""start: "a"? "b"? "c"? """, maybe_placeholders=True)
-            self.assertEqual(p.parse("").children, [])
-
-            # Anonymous tokens shouldn't count, other constructs should
-            p = _Lark("""start: A? "b"? _c?
-                        A: "a"
-                        _c: "c" """, maybe_placeholders=True)
-            self.assertEqual(p.parse("").children, [None])
-
-            p = _Lark("""!start: "a"? "b"? "c"? """, maybe_placeholders=True)
-=======
             p = _Lark("""start: ["a"] ["b"] ["c"] """, maybe_placeholders=True)
             self.assertEqual(p.parse("").children, [])
 
@@ -1431,7 +1388,6 @@
             self.assertEqual(p.parse("b").children, [None, 'b', None])
 
             p = _Lark("""!start: ["a"] ["b"] ["c"] """, maybe_placeholders=True)
->>>>>>> 73ee5bf6
             self.assertEqual(p.parse("").children, [None, None, None])
             self.assertEqual(p.parse("a").children, ['a', None, None])
             self.assertEqual(p.parse("b").children, [None, 'b', None])
@@ -1441,38 +1397,23 @@
             self.assertEqual(p.parse("bc").children, [None, 'b', 'c'])
             self.assertEqual(p.parse("abc").children, ['a', 'b', 'c'])
 
-<<<<<<< HEAD
-            p = _Lark("""!start: ("a"? "b" "c"?)+ """, maybe_placeholders=True)
-=======
             p = _Lark("""!start: (["a"] "b" ["c"])+ """, maybe_placeholders=True)
->>>>>>> 73ee5bf6
             self.assertEqual(p.parse("b").children, [None, 'b', None])
             self.assertEqual(p.parse("bb").children, [None, 'b', None, None, 'b', None])
             self.assertEqual(p.parse("abbc").children, ['a', 'b', None, None, 'b', 'c'])
             self.assertEqual(p.parse("babbcabcb").children,
-<<<<<<< HEAD
-                [None, 'b', None, 
-                 'a', 'b', None, 
-=======
                 [None, 'b', None,
                  'a', 'b', None,
->>>>>>> 73ee5bf6
                  None, 'b', 'c',
                  'a', 'b', 'c',
                  None, 'b', None])
 
-<<<<<<< HEAD
-            p = _Lark("""!start: "a"? "c"? "b"+ "a"? "d"? """, maybe_placeholders=True)
-=======
             p = _Lark("""!start: ["a"] ["c"] "b"+ ["a"] ["d"] """, maybe_placeholders=True)
->>>>>>> 73ee5bf6
             self.assertEqual(p.parse("bb").children, [None, None, 'b', 'b', None, None])
             self.assertEqual(p.parse("bd").children, [None, None, 'b', None, 'd'])
             self.assertEqual(p.parse("abba").children, ['a', None, 'b', 'b', 'a', None])
             self.assertEqual(p.parse("cbbbb").children, [None, 'c', 'b', 'b', 'b', 'b', None, None])
 
-<<<<<<< HEAD
-=======
 
         def test_escaped_string(self):
             "Tests common.ESCAPED_STRING"
@@ -1487,7 +1428,6 @@
             parser.parse(r'"\\" "b" "c"')
 
             parser.parse(r'"That" "And a \"b"')
->>>>>>> 73ee5bf6
 
 
     _NAME = "Test" + PARSER.capitalize() + LEXER.capitalize()
