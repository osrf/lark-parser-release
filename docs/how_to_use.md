# How To Use Lark - Guide

## Work process

This is the recommended process for working with Lark:

1. Collect or create input samples, that demonstrate key features or behaviors in the language you're trying to parse.

2. Write a grammar. Try to aim for a structure that is intuitive, and in a way that imitates how you would explain your language to a fellow human.

3. Try your grammar in Lark against each input sample. Make sure the resulting parse-trees make sense.

4. Use Lark's grammar features to [[shape the tree|Tree Construction]]: Get rid of superfluous rules by inlining them, and use aliases when specific cases need clarification.

  - You can perform steps 1-4 repeatedly, gradually growing your grammar to include more sentences.

5. Create a transformer to evaluate the parse-tree into a structure you'll be comfortable to work with. This may include evaluating literals, merging branches, or even converting the entire tree into your own set of AST classes.

Of course, some specific use-cases may deviate from this process. Feel free to suggest these cases, and I'll add them to this page.

## Getting started

Browse the [Examples](https://github.com/lark-parser/lark/tree/master/examples) to find a template that suits your purposes.

Read the tutorials to get a better understanding of how everything works. (links in the [main page](/))

Use the [Cheatsheet (PDF)](lark_cheatsheet.pdf) for quick reference.

Use the reference pages for more in-depth explanations. (links in the [main page](/)]

## LALR usage

By default Lark silently resolves Shift/Reduce conflicts as Shift. To enable warnings pass `debug=True`. To get the messages printed you have to configure `logging` framework beforehand. For example:

<<<<<<< HEAD
class MyTransformer(Transformer):
   def rule1(self, matches):
      return matches[0] + matches[1]

   # I don't have to implement rule2 if I don't feel like it!

new_tree = MyTransformer().transform(tree)
```

## LALR usage

By default Lark silently resolves Shift/Reduce conflicts as Shift. To enable warnings pass `debug=True`. To get the messages printed you have to configure `logging` framework beforehand. For example:

=======
>>>>>>> 73ee5bf6
```python
from lark import Lark
import logging
logging.basicConfig(level=logging.DEBUG)

collision_grammar = '''
start: as as
as: a*
<<<<<<< HEAD
a: 'a'
=======
a: "a"
>>>>>>> 73ee5bf6
'''
p = Lark(collision_grammar, parser='lalr', debug=True)
```<|MERGE_RESOLUTION|>--- conflicted
+++ resolved
@@ -32,22 +32,6 @@
 
 By default Lark silently resolves Shift/Reduce conflicts as Shift. To enable warnings pass `debug=True`. To get the messages printed you have to configure `logging` framework beforehand. For example:
 
-<<<<<<< HEAD
-class MyTransformer(Transformer):
-   def rule1(self, matches):
-      return matches[0] + matches[1]
-
-   # I don't have to implement rule2 if I don't feel like it!
-
-new_tree = MyTransformer().transform(tree)
-```
-
-## LALR usage
-
-By default Lark silently resolves Shift/Reduce conflicts as Shift. To enable warnings pass `debug=True`. To get the messages printed you have to configure `logging` framework beforehand. For example:
-
-=======
->>>>>>> 73ee5bf6
 ```python
 from lark import Lark
 import logging
@@ -56,11 +40,7 @@
 collision_grammar = '''
 start: as as
 as: a*
-<<<<<<< HEAD
-a: 'a'
-=======
 a: "a"
->>>>>>> 73ee5bf6
 '''
 p = Lark(collision_grammar, parser='lalr', debug=True)
 ```